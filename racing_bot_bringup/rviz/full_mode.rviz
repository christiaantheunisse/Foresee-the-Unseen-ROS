--- conflicted
+++ resolved
@@ -1,6 +1,6 @@
 Panels:
   - Class: rviz_common/Displays
-    Help Height: 138
+    Help Height: 70
     Name: Displays
     Property Tree Widget:
       Expanded:
@@ -9,7 +9,11 @@
         - /DATMO1/Namespaces1
         - /Foresee The Unseen1
         - /Foresee The Unseen1/Namespaces1
-        - /LaserScan Foresee-the-Unseen1
+        - /Wheel Encoders Pose1/Topic1
+        - /Wheel Encoders Pose1/Shape1
+        - /Wheel Encoders Pose1/Covariance1
+        - /Wheel Encoders Pose1/Covariance1/Position1
+        - /Wheel Encoders Pose1/Covariance1/Orientation1
         - /Filtered Odometry Pose1/Shape1
         - /Filtered Odometry Pose1/Covariance1
         - /Filtered Odometry Pose1/Covariance1/Position1
@@ -25,9 +29,8 @@
         - /Obstacle Car 1 Odom1/Shape1
         - /Obstacle Car 1 Trajectory1/Topic1
         - /Obstacle Car 1 Trajectory1/Namespaces1
-        - /FOV1
       Splitter Ratio: 0.5069860219955444
-    Tree Height: 1526
+    Tree Height: 699
   - Class: rviz_common/Selection
     Name: Selection
   - Class: rviz_common/Tool Properties
@@ -148,7 +151,7 @@
       Use Fixed Frame: true
       Use rainbow: true
       Value: true
-    - Alpha: 1
+    - Alpha: 0.30000001192092896
       Autocompute Intensity Bounds: true
       Autocompute Value Bounds:
         Max Value: 10
@@ -157,8 +160,8 @@
       Axis: Z
       Channel Name: intensity
       Class: rviz_default_plugins/LaserScan
-      Color: 26; 95; 180
-      Color Transformer: FlatColor
+      Color: 255; 255; 255
+      Color Transformer: Intensity
       Decay Time: 0
       Enabled: true
       Invert Rainbow: false
@@ -170,7 +173,7 @@
       Position Transformer: XYZ
       Selectable: true
       Size (Pixels): 3
-      Size (m): 0.029999999329447746
+      Size (m): 0.05999999865889549
       Style: Flat Squares
       Topic:
         Depth: 5
@@ -182,6 +185,45 @@
       Use Fixed Frame: true
       Use rainbow: false
       Value: true
+    - Angle Tolerance: 0.05000000074505806
+      Class: rviz_default_plugins/Odometry
+      Covariance:
+        Orientation:
+          Alpha: 0.10000000149011612
+          Color: 255; 255; 127
+          Color Style: Unique
+          Frame: Local
+          Offset: 1
+          Scale: 1
+          Value: false
+        Position:
+          Alpha: 0.10000000149011612
+          Color: 204; 51; 204
+          Scale: 1
+          Value: true
+        Value: false
+      Enabled: false
+      Keep: 10
+      Name: Wheel Encoders Pose
+      Position Tolerance: 0.05000000074505806
+      Shape:
+        Alpha: 0.699999988079071
+        Axes Length: 1
+        Axes Radius: 0.10000000149011612
+        Color: 0; 255; 0
+        Head Length: 0.05000000074505806
+        Head Radius: 0.05000000074505806
+        Shaft Length: 0.5
+        Shaft Radius: 0.019999999552965164
+        Value: Arrow
+      Topic:
+        Depth: 5
+        Durability Policy: Volatile
+        Filter size: 10
+        History Policy: Keep Last
+        Reliability Policy: Reliable
+        Value: /odometry/wheel_encoders
+      Value: false
     - Angle Tolerance: 0
       Class: rviz_default_plugins/Odometry
       Covariance:
@@ -294,6 +336,41 @@
         History Policy: Keep Last
         Reliability Policy: Reliable
         Value: /slam_pose
+      Value: true
+    - Alpha: 0.5
+      Axes Length: 1
+      Axes Radius: 0.029999999329447746
+      Class: rviz_default_plugins/PoseWithCovariance
+      Color: 255; 25; 0
+      Covariance:
+        Orientation:
+          Alpha: 0.5
+          Color: 255; 255; 127
+          Color Style: Unique
+          Frame: Local
+          Offset: 1
+          Scale: 1
+          Value: true
+        Position:
+          Alpha: 0.30000001192092896
+          Color: 204; 51; 204
+          Scale: 1
+          Value: true
+        Value: true
+      Enabled: true
+      Head Length: 0.30000001192092896
+      Head Radius: 0.10000000149011612
+      Name: SLAM Pose
+      Shaft Length: 1
+      Shaft Radius: 0.019999999552965164
+      Shape: Arrow
+      Topic:
+        Depth: 1
+        Durability Policy: Volatile
+        Filter size: 1
+        History Policy: Keep Last
+        Reliability Policy: Reliable
+        Value: /pose
       Value: true
     - Class: rviz_default_plugins/Axes
       Enabled: true
@@ -553,32 +630,15 @@
       Enabled: true
       Name: Obstacle Trajectories
       Namespaces:
-<<<<<<< HEAD
-        {}
-=======
         obstacle_car1: true
         obstacle_car2: true
         road structure: true
->>>>>>> 4c5ba513
       Topic:
         Depth: 5
         Durability Policy: Volatile
         History Policy: Keep Last
         Reliability Policy: Reliable
         Value: /visualization/obstacle_trajectories
-      Value: true
-    - Alpha: 1
-      Class: rviz_default_plugins/Polygon
-      Color: 26; 95; 180
-      Enabled: true
-      Name: FOV
-      Topic:
-        Depth: 5
-        Durability Policy: Volatile
-        Filter size: 10
-        History Policy: Keep Last
-        Reliability Policy: Reliable
-        Value: /fov
       Value: true
   Enabled: true
   Global Options:
@@ -635,19 +695,19 @@
       Invert Z Axis: false
       Name: Current View
       Near Clip Distance: 0.009999999776482582
-      Scale: -419.8676452636719
+      Scale: -103.65117645263672
       Target Frame: <Fixed Frame>
       Value: TopDownOrtho (rviz_default_plugins)
-      X: 0.5975210666656494
-      Y: -0.7446503043174744
+      X: 1.612806797027588
+      Y: -0.5392867922782898
     Saved: ~
 Window Geometry:
   Displays:
     collapsed: false
-  Height: 2032
+  Height: 1016
   Hide Left Dock: false
   Hide Right Dock: true
-  QMainWindow State: 000000ff00000000fd00000004000000000000021d000006eefc0200000008fb0000001200530065006c0065006300740069006f006e00000001e10000009b000000b000fffffffb0000001e0054006f006f006c002000500072006f007000650072007400690065007302000001ed000001df00000185000000a3fb000000120056006900650077007300200054006f006f02000001df000002110000018500000122fb000000200054006f006f006c002000500072006f0070006500720074006900650073003203000002880000011d000002210000017afb000000100044006900730070006c006100790073010000006e000006ee0000018200fffffffb0000002000730065006c0065006300740069006f006e00200062007500660066006500720200000138000000aa0000023a00000294fb00000014005700690064006500530074006500720065006f02000000e6000000d2000003ee0000030bfb0000000c004b0069006e0065006300740200000186000001060000030c00000261000000010000015f000003b9fc0200000003fb0000001e0054006f006f006c002000500072006f00700065007200740069006500730100000041000000780000000000000000fb0000000a00560069006500770073000000003d000003b90000013200fffffffb0000001200530065006c0065006300740069006f006e010000025a000000b200000000000000000000000200000490000000a9fc0100000001fb0000000a00560069006500770073030000004e00000080000002e1000001970000000300000f000000005afc0100000002fb0000000800540069006d0065010000000000000f000000058100fffffffb0000000800540069006d0065010000000000000450000000000000000000000cd7000006ee00000004000000040000000800000008fc0000000100000002000000010000000a0054006f006f006c00730100000000ffffffff0000000000000000
+  QMainWindow State: 000000ff00000000fd00000004000000000000021d0000033efc0200000008fb0000001200530065006c0065006300740069006f006e00000001e10000009b0000005c00fffffffb0000001e0054006f006f006c002000500072006f007000650072007400690065007302000001ed000001df00000185000000a3fb000000120056006900650077007300200054006f006f02000001df000002110000018500000122fb000000200054006f006f006c002000500072006f0070006500720074006900650073003203000002880000011d000002210000017afb000000100044006900730070006c006100790073010000003d0000033e000000c900fffffffb0000002000730065006c0065006300740069006f006e00200062007500660066006500720200000138000000aa0000023a00000294fb00000014005700690064006500530074006500720065006f02000000e6000000d2000003ee0000030bfb0000000c004b0069006e0065006300740200000186000001060000030c00000261000000010000015f000003b9fc0200000003fb0000001e0054006f006f006c002000500072006f00700065007200740069006500730100000041000000780000000000000000fb0000000a00560069006500770073000000003d000003b9000000a400fffffffb0000001200530065006c0065006300740069006f006e010000025a000000b200000000000000000000000200000490000000a9fc0100000001fb0000000a00560069006500770073030000004e00000080000002e10000019700000003000007800000005afc0100000002fb0000000800540069006d0065010000000000000780000002fb00fffffffb0000000800540069006d006501000000000000045000000000000000000000055d0000033e00000004000000040000000800000008fc0000000100000002000000010000000a0054006f006f006c00730100000000ffffffff0000000000000000
   Selection:
     collapsed: false
   Time:
@@ -656,10 +716,6 @@
     collapsed: false
   Views:
     collapsed: true
-  Width: 3840
+  Width: 1920
   X: 0
-<<<<<<< HEAD
-  Y: 54
-=======
-  Y: 387
->>>>>>> 4c5ba513
+  Y: 387